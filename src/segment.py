--- conflicted
+++ resolved
@@ -3,6 +3,7 @@
 import matplotlib.pyplot as plt
 import tensorflow as tf
 from load_data import load_images, IMAGE_SIZE
+from load_data import load_images
 
 #circ shit
 from remove_circles import remove_circles
@@ -15,13 +16,8 @@
 MODEL_PATH = "models/attention_resunet_model.h5"
 
 #TEST_IMAGE_DIR = "data/raw"
-<<<<<<< HEAD
-TEST_IMAGE_DIR = "data/Excel cells"
-
-=======
 #TEST_IMAGE_DIR = "data/Excel cells"
 TEST_IMAGE_DIR = "images/r01_/rec_16bit_Paganin_0"
->>>>>>> c4271a9c
 
 OUTPUT_DIR = "output/"
 
